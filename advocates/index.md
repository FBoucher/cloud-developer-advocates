--- conflicted
+++ resolved
@@ -533,215 +533,215 @@
                 </div>
                 </a>
             </li>
-<<<<<<< HEAD
-            
+            <li>
+                <a href="./maxime-rouiller" data-linktype="internal">
+                <div class="cardSize">
+                    <div class="cardPadding">
+                        <div class="card">
+                            <div class="cardImageOuter">
+                                <div class="cardImage">
+                                    <img src="media/profiles/maxime-rouiller.png" alt="Picture of Maxime Rouiller" data-linktype="internal"style="width:220px;height:220px;">
+                                </div>
+                            </div>
+                            <div class="cardText">
+                                <h3>Maxime Rouiller</h3>
+                                <p>@maximrouiller</p>
+                                <p>.NET / Xamarin</p>
+                            </div>
+                               
+                        </div>
+                    </div>
+                </div>
+                </a>
+            </li>
+            <li>
+                <a href="./paige-bailey" data-linktype="internal">
+                <div class="cardSize">
+                    <div class="cardPadding">
+                        <div class="card">
+                            <div class="cardImageOuter">
+                                <div class="cardImage">
+                                    <img src="media/profiles/paige-bailey.png" alt="Picture of Paige Bailey" data-linktype="internal" 
+                                    style="width:220px;height:220px;">
+                                </div>
+                            </div>
+                            <div class="cardText">
+                                <h3>Paige Bailey</h3>
+                                <p>@DynamicWebPaige</p>
+                                <p>Data + BI</p>
+                            </div>
+                        </div>
+                    </div>
+                </div>
+                </a>
+            </li>
+            <li>
+                <a href="./prashant-sridharan" data-linktype="internal">
+                <div class="cardSize">
+                    <div class="cardPadding">
+                        <div class="card">
+                            <div class="cardImageOuter">
+                                <div class="cardImage">
+                                    <img src="media/profiles/prashant-sridharan.png" alt="Picture of Prashant Sridharan" data-linktype="internal" 
+                                    style="width:220px;height:220px;">
+                                </div>
+                            </div>
+                            <div class="cardText">
+                                <h3>Prashant Sridharan</h3>
+                                <p>@CoolAssPuppy</p>
+                                <p>Evangelism PM</p>
+                            </div>
+                        </div>
+                    </div>
+                </div>
+                </a>
+            </li>
+            <li>
+                <a href="./ruth-yakubu" data-linktype="internal">
+                <div class="cardSize">
+                    <div class="cardPadding">
+                        <div class="card">
+                            <div class="cardImageOuter">
+                                <div class="cardImage">
+                                    <img src="media/profiles/ruth-yakubu.png" alt="Picture of Ruth Yakubu" data-linktype="internal" 
+                                    style="width:220px;height:220px;">
+                                </div>
+                            </div>
+                            <div class="cardText">
+                                <h3>Ruth Yakubu</h3>
+                                <p>@ruthieyakubu</p>
+                                <p>Data</p>
+                            </div>
+                        </div>
+                    </div>
+                </div>
+                </a>
+            </li>
+            <li>
+                <a href="./scott-cate" data-linktype="internal">
+                <div class="cardSize">
+                    <div class="cardPadding">
+                        <div class="card">
+                            <div class="cardImageOuter">
+                                <div class="cardImage">
+                                    <img src="media/profiles/scott-cate.png" alt="Picture of Scott Cate" data-linktype="internal" 
+                                    style="width:220px;height:220px;">
+                                </div>
+                            </div>
+                            <div class="cardText">
+                                <h3>Scott Cate</h3>
+                                <p>@ScottCate</p>
+                                <p>.NET / Xamarin</p>
+                            </div>
+                        </div>
+                    </div>
+                </div>
+                </a>
+            </li>
+            <li>
+                <a href="./seth-juarez" data-linktype="internal">
+                <div class="cardSize">
+                    <div class="cardPadding">
+                        <div class="card">
+                            <div class="cardImageOuter">
+                                <div class="cardImage">
+                                    <img src="media/profiles/seth-juarez.png" alt="Picture of Seth Juarez" data-linktype="internal" 
+                                    style="width:220px;height:220px;">
+                                </div>
+                            </div>
+                            <div class="cardText">
+                                <h3>Seth Juarez</h3>
+                                <p>@sethjuarez</p>
+                                <p>Emerging / ML, AI</p>
+                            </div>
+                        </div>
+                    </div>
+                </div>
+                </a>
+            </li>
+            <li>
+                <a href="./shayne-boyer" data-linktype="internal">
+                <div class="cardSize">
+                    <div class="cardPadding">
+                        <div class="card">
+                            <div class="cardImageOuter">
+                                <div class="cardImage">
+                                    <img src="media/profiles/shayne-boyer.png" alt="Picture of Shayne Boyer" data-linktype="internal" 
+                                    style="width:220px;height:220px;">
+                                </div>
+                            </div>
+                            <div class="cardText">
+                                <h3>Shayne Boyer</h3>
+                                <p>@spboyer </p>
+                                <p>.NET / Xamarin</p>
+                            </div>
+                        </div>
+                    </div>
+                </div>
+                </a>
+            </li>
+            <li>
+                <a href="./simona-cotin" data-linktype="internal">
+                <div class="cardSize">
+                    <div class="cardPadding">
+                        <div class="card">
+                            <div class="cardImageOuter">
+                                <div class="cardImage">
+                                    <img src="media/profiles/simona-cotin.png" alt="Picture of Simona Cotin" data-linktype="internal" 
+                                    style="width:220px;height:220px;">
+                                </div>
+                            </div>
+                            <div class="cardText">
+                                <h3>Simona Cotin</h3>
+                                <p>@simona_cotin</p>
+                                <p>JavaScript / Node.js / Python</p>
+                            </div>
+                        </div>
+                    </div>
+                </div>
+                </a>
+            </li>
+            <li>
+                <a href="./steven-murawski" data-linktype="internal">
+                <div class="cardSize">
+                    <div class="cardPadding">
+                        <div class="card">
+                            <div class="cardImageOuter">
+                                <div class="cardImage">
+                                    <img src="media/profiles/steven-murawski.png" alt="Picture of Steven Murawski" data-linktype="internal" 
+                                    style="width:220px;height:220px;">
+                                </div>
+                            </div>
+                            <div class="cardText">
+                                <h3>Steven Murawski</h3>
+                                <p>@stevenmurawski</p>
+                                <p>DevOps</p>
+                            </div>
+                        </div>
+                    </div>
+                </div>
+                </a>
+            </li>
             <li>
                 <a href="./zachary-deptawa" data-linktype="internal">
-=======
-            <li>
-                <a href="./maxime-rouiller" data-linktype="internal">
->>>>>>> f7008e45
-                <div class="cardSize">
-                    <div class="cardPadding">
-                        <div class="card">
-                            <div class="cardImageOuter">
-                                <div class="cardImage">
-<<<<<<< HEAD
-                                    <img src="media/profiles/zachary-deptawa.png" alt="Picture of Zachary Deptawa" data-linktype="internal" 
-=======
-                                    <img src="media/profiles/maxime-rouiller.png" alt="Picture of Maxime Rouiller" data-linktype="internal" 
->>>>>>> f7008e45
-                                    style="width:220px;height:220px;">
-                                </div>
-                            </div>
-                            <div class="cardText">
-<<<<<<< HEAD
+                <div class="cardSize">
+                    <div class="cardPadding">
+                        <div class="card">
+                            <div class="cardImageOuter">
+                                <div class="cardImage">
+                                    <img src="media/profiles/zachary-deptawa.png" alt="Picture of Zachary Deptawa" data-linktype="internal" style="width:220px;height:220px;">
+                                </div>
+                            </div>
+                            <div class="cardText">
                                 <h3>Zachary Deptawa</h3>
                                 <p>@zdeptawa</p>
                                 <p>Linux</p>
-=======
-                                <h3>Maxime Rouiller</h3>
-                                <p>@maximrouiller</p>
-                                <p>.NET / Xamarin</p>
-                            </div>
-                        </div>
-                    </div>
-                </div>
-                </a>
-            </li>
-            <li>
-                <a href="./paige-bailey" data-linktype="internal">
-                <div class="cardSize">
-                    <div class="cardPadding">
-                        <div class="card">
-                            <div class="cardImageOuter">
-                                <div class="cardImage">
-                                    <img src="media/profiles/paige-bailey.png" alt="Picture of Paige Bailey" data-linktype="internal" 
-                                    style="width:220px;height:220px;">
-                                </div>
-                            </div>
-                            <div class="cardText">
-                                <h3>Paige Bailey</h3>
-                                <p>@DynamicWebPaige</p>
-                                <p>Data + BI</p>
-                            </div>
-                        </div>
-                    </div>
-                </div>
-                </a>
-            </li>
-            <li>
-                <a href="./prashant-sridharan" data-linktype="internal">
-                <div class="cardSize">
-                    <div class="cardPadding">
-                        <div class="card">
-                            <div class="cardImageOuter">
-                                <div class="cardImage">
-                                    <img src="media/profiles/prashant-sridharan.png" alt="Picture of Prashant Sridharan" data-linktype="internal" 
-                                    style="width:220px;height:220px;">
-                                </div>
-                            </div>
-                            <div class="cardText">
-                                <h3>Prashant Sridharan</h3>
-                                <p>@CoolAssPuppy</p>
-                                <p>Evangelism PM</p>
-                            </div>
-                        </div>
-                    </div>
-                </div>
-                </a>
-            </li>
-            <li>
-                <a href="./ruth-yakubu" data-linktype="internal">
-                <div class="cardSize">
-                    <div class="cardPadding">
-                        <div class="card">
-                            <div class="cardImageOuter">
-                                <div class="cardImage">
-                                    <img src="media/profiles/ruth-yakubu.png" alt="Picture of Ruth Yakubu" data-linktype="internal" 
-                                    style="width:220px;height:220px;">
-                                </div>
-                            </div>
-                            <div class="cardText">
-                                <h3>Ruth Yakubu</h3>
-                                <p>@ruthieyakubu</p>
-                                <p>Data</p>
-                            </div>
-                        </div>
-                    </div>
-                </div>
-                </a>
-            </li>
-            <li>
-                <a href="./scott-cate" data-linktype="internal">
-                <div class="cardSize">
-                    <div class="cardPadding">
-                        <div class="card">
-                            <div class="cardImageOuter">
-                                <div class="cardImage">
-                                    <img src="media/profiles/scott-cate.png" alt="Picture of Scott Cate" data-linktype="internal" 
-                                    style="width:220px;height:220px;">
-                                </div>
-                            </div>
-                            <div class="cardText">
-                                <h3>Scott Cate</h3>
-                                <p>@ScottCate</p>
-                                <p>.NET / Xamarin</p>
-                            </div>
-                        </div>
-                    </div>
-                </div>
-                </a>
-            </li>
-            <li>
-                <a href="./seth-juarez" data-linktype="internal">
-                <div class="cardSize">
-                    <div class="cardPadding">
-                        <div class="card">
-                            <div class="cardImageOuter">
-                                <div class="cardImage">
-                                    <img src="media/profiles/seth-juarez.png" alt="Picture of Seth Juarez" data-linktype="internal" 
-                                    style="width:220px;height:220px;">
-                                </div>
-                            </div>
-                            <div class="cardText">
-                                <h3>Seth Juarez</h3>
-                                <p>@sethjuarez</p>
-                                <p>Emerging / ML, AI</p>
-                            </div>
-                        </div>
-                    </div>
-                </div>
-                </a>
-            </li>
-            <li>
-                <a href="./shayne-boyer" data-linktype="internal">
-                <div class="cardSize">
-                    <div class="cardPadding">
-                        <div class="card">
-                            <div class="cardImageOuter">
-                                <div class="cardImage">
-                                    <img src="media/profiles/shayne-boyer.png" alt="Picture of Shayne Boyer" data-linktype="internal" 
-                                    style="width:220px;height:220px;">
-                                </div>
-                            </div>
-                            <div class="cardText">
-                                <h3>Shayne Boyer</h3>
-                                <p>@spboyer </p>
-                                <p>.NET / Xamarin</p>
-                            </div>
-                        </div>
-                    </div>
-                </div>
-                </a>
-            </li>
-            <li>
-                <a href="./simona-cotin" data-linktype="internal">
-                <div class="cardSize">
-                    <div class="cardPadding">
-                        <div class="card">
-                            <div class="cardImageOuter">
-                                <div class="cardImage">
-                                    <img src="media/profiles/simona-cotin.png" alt="Picture of Simona Cotin" data-linktype="internal" 
-                                    style="width:220px;height:220px;">
-                                </div>
-                            </div>
-                            <div class="cardText">
-                                <h3>Simona Cotin</h3>
-                                <p>@simona_cotin</p>
-                                <p>JavaScript / Node.js / Python</p>
-                            </div>
-                        </div>
-                    </div>
-                </div>
-                </a>
-            </li>
-            <li>
-                <a href="./steven-murawski" data-linktype="internal">
-                <div class="cardSize">
-                    <div class="cardPadding">
-                        <div class="card">
-                            <div class="cardImageOuter">
-                                <div class="cardImage">
-                                    <img src="media/profiles/steven-murawski.png" alt="Picture of Steven Murawski" data-linktype="internal" 
-                                    style="width:220px;height:220px;">
-                                </div>
-                            </div>
-                            <div class="cardText">
-                                <h3>Steven Murawski</h3>
-                                <p>@stevenmurawski</p>
-                                <p>DevOps</p>
->>>>>>> f7008e45
-                            </div>
-                        </div>
-                    </div>
-                </div>
-                </a>
-            </li>
-<<<<<<< HEAD
-            
-=======
->>>>>>> f7008e45
+                            </div>
+                        </div>
+                    </div>
+                </div>
+                </a>
+            </li>
         </ul>
     </div>
 </div>