--- conflicted
+++ resolved
@@ -29,16 +29,6 @@
     url: https://twitter.com/fboucheros
   - title: GitHub
     url: https://github.com/fboucher
-<<<<<<< HEAD
-  - title: Blog
-    url: https://frankysnotes.com/
-  - title: LinkedIn
-    url: https://www.linkedin.com/in/fboucheros
-  - title: Instagram
-    url: https://www.instagram.com/frankysnotes
-  - title: Twitch
-    url: https://www.twitch.tv/fboucheros
-=======
   - title: LinkedIn
     url: https://www.linkedin.com/in/fboucheros
   - title: Blog
@@ -53,7 +43,6 @@
     url: https://www.twitch.tv/fboucheros
   - title: Instagram
     url: https://www.instagram.com/fboucheros
->>>>>>> 17108104
 location:
   display: Montreal, Quebec, Canada
   lat: 45.5017
